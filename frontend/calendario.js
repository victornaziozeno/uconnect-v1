--- conflicted
+++ resolved
@@ -1,269 +1,234 @@
-document.addEventListener('DOMContentLoaded', function () {
-    let calendarioElemento = document.getElementById('calendar');
-    
-    let eventoAtual = null;
-
-<<<<<<< HEAD
-    async function buscarEventos() {
-        try {
-            const response = await fetch('http://127.0.0.1:8000/events/'); // URL da sua API
-            if (!response.ok) {
-                throw new Error('Falha ao buscar eventos da API');
-            }
-            const eventosDaApi = await response.json();
-
-            // O FullCalendar espera 'start', então adaptamos os nomes
-            return eventosDaApi.map(evento => ({
-                id: evento.id,
-                title: evento.title,
-                start: evento.timestamp,
-                // <-- CORREÇÃO 2: Adiciona uma classe ao evento.
-                // Isso evita o erro 'classNames[0]' ao clicar para editar.
-                className: 'evento-geral', 
-                extendedProps: {
-                    descricao: evento.description,
-                    // Adicionado para consistência, usado no popover e na edição
-                    tipo: 'evento-geral' 
-                }
-            }));
-        } catch (error) {
-            console.error("Erro:", error);
-            alert("Não foi possível carregar os eventos do calendário.");
-            return []; // Retorna vazio em caso de erro
-        }
-    }
-    
-    // Pega intervalo de hoje (00:00 até 23:59)
-=======
-async function buscarEventos() {
-    try {
-        const response = await fetch('http://127.0.0.1:8000/events/'); // URL da sua API
-        if (!response.ok) {
-            throw new Error('Falha ao buscar eventos da API');
-        }
-        const eventosDaApi = await response.json();
-
-        // O FullCalendar espera 'start' e 'end', então precisamos adaptar os nomes
-        return eventosDaApi.map(evento => ({
-            id: evento.id,
-            title: evento.title,
-            start: evento.timestamp, // Ajuste se o nome do campo for diferente
-            // end: evento.end_time, // Adicione se houver um campo para o fim
-            extendedProps: {
-                descricao: evento.description,
-            }
-        }));
-    } catch (error) {
-        console.error("Erro:", error);
-        alert("Não foi possível carregar os eventos do calendário.");
-        return []; // Retorna vazio em caso de erro
-    }
-}
-    
-    // pega intervalo de hoje (00:00 até 23:59)
->>>>>>> 72415a07
-    let hoje = new Date();
-    hoje.setHours(0, 0, 0, 0);
-    let amanha = new Date(hoje);
-    amanha.setDate(hoje.getDate() + 1);
-
-    let calendario = new FullCalendar.Calendar(calendarioElemento, {
-        initialView: 'dayGridMonth',
-        locale: 'pt-br',
-        themeSystem: 'bootstrap5',
-        editable: true,
-        height: 550,
-        allDaySlot: false,
-        headerToolbar: {
-            left: 'prev,next today',
-            center: 'title',
-            right: 'dayGridMonth,timeGridWeek,timeGridDay,listWeek'
-        },
-        buttonText: {
-            today: 'Hoje',
-            month: 'Mês',
-            week: 'Semana',
-            day: 'Dia',
-            list: 'Lista'
-        },
-<<<<<<< HEAD
-        events: buscarEventos,
-        
-        // <-- CORREÇÃO 1: Adiciona o callback 'eventsSet'.
-        // Esta função garante que a agenda lateral só será atualizada DEPOIS 
-        // que os eventos da API forem carregados e renderizados no calendário.
-        eventsSet: function() {
-            atualizarAgendaHoje();
-        },
-        
-=======
-          events: buscarEventos,
->>>>>>> 72415a07
-        eventClick: function (detalhes) {
-            eventoAtual = detalhes.event;
-            let inicio = eventoAtual.start;
-            let fim = eventoAtual.end;
-
-            document.getElementById('editarTituloEvento').value = eventoAtual.title;
-            document.getElementById('editarDataEvento').value = inicio.toISOString().slice(0, 10);
-            document.getElementById('editarHoraInicioEvento').value = inicio.toTimeString().slice(0, 5);
-            document.getElementById('editarHoraFimEvento').value = fim ? fim.toTimeString().slice(0, 5) : "";
-            document.getElementById('editarDescricaoEvento').value = eventoAtual.extendedProps.descricao || "";
-            document.getElementById('editarTipoEvento').value = eventoAtual.extendedProps.tipo || "evento-geral";
-
-            let modal = new bootstrap.Modal(document.getElementById('editarEventoModal'));
-            modal.show();
-        },
-        eventDidMount: function (detalhes) {
-            let inicio = detalhes.event.start ? detalhes.event.start.toLocaleTimeString([], { hour: '2-digit', minute: '2-digit' }) : "";
-            let fim = detalhes.event.end ? detalhes.event.end.toLocaleTimeString([], { hour: '2-digit', minute: '2-digit' }) : "";
-            let tipo = detalhes.event.extendedProps.tipo || "Não informado";
-
-            new bootstrap.Popover(detalhes.el, {
-                title: detalhes.event.title,
-                content: `
-                  <b>Descrição:</b> ${detalhes.event.extendedProps.descricao || 'Sem descrição'}<br>
-                  <b>Horário:</b> ${inicio} - ${fim || "..."}<br>
-                  <b>Tipo:</b> ${tipo}
-                `,
-                placement: "top",
-                trigger: "hover",
-                html: true,
-                container: "body"
-            });
-        }
-    });
-
-    calendario.render();
-
-    // <-- CORREÇÃO 1: A chamada inicial para 'atualizarAgendaHoje()' foi removida daqui 
-    // para evitar a "race condition". Agora ela é controlada pelo 'eventsSet'.
-
-    // 🔄 Atualizar painel lateral
-    function atualizarAgendaHoje() {
-        let eventos = calendario.getEvents().filter(evento => {
-            let inicio = evento.start;
-            let fim = evento.end || evento.start;
-            return (inicio < amanha && fim >= hoje); // evento ocupa parte do dia
-        });
-
-        document.getElementById("today-date").innerText =
-            new Date().toLocaleDateString("pt-BR", { weekday: "long", day: "2-digit", month: "long", year: "numeric" });
-
-        let listaEventos = document.getElementById("eventList");
-        listaEventos.innerHTML = "";
-
-        if (eventos.length === 0) {
-            listaEventos.innerHTML = "<li class='text-muted'>Sem eventos hoje</li>";
-            return;
-        }
-
-        eventos.sort((a, b) => a.start - b.start).forEach(evento => {
-            let itemLista = document.createElement("li");
-            itemLista.className = "mb-3";
-            itemLista.innerHTML = `<b>${evento.title}</b><br>
-              ⏰ ${evento.start.toLocaleTimeString([], { hour: '2-digit', minute: '2-digit' })} 
-              - ${evento.end ? evento.end.toLocaleTimeString([], { hour: '2-digit', minute: '2-digit' }) : "..."} 
-              <br><small>${evento.extendedProps.descricao || ""}</small>`;
-            listaEventos.appendChild(itemLista);
-        });
-    }
-
-    // ➕ Adicionar evento
-  document.getElementById('formAdicionarEvento').addEventListener('submit', async function (e) {
-    e.preventDefault();
-
-    // --- INÍCIO DA MODIFICAÇÃO ---
-
-    // 1. Pega o token de acesso do localStorage
-    const token = localStorage.getItem('accessToken');
-
-    // 2. Verifica se o token existe. Se não, o usuário não está logado.
-    if (!token) {
-        alert("Você precisa estar logado para adicionar um evento.");
-        // Opcional: redirecionar para a página de login
-        // window.location.href = '/login.html'; 
-        return;
-    }
-
-    // --- FIM DA MODIFICAÇÃO ---
-
-    const titulo = document.getElementById('tituloEvento').value;
-    const data = document.getElementById('dataEvento').value;
-    const horaInicio = document.getElementById('horaInicioEvento').value;
-    const descricao = document.getElementById('descricaoEvento').value;
-    const tipoEvento = document.getElementById('tipoEvento').value;
-    const dataTimestamp = new Date(data + "T" + (horaInicio || "00:00") + ":00").toISOString();
-
-    const novoEvento = {
-        title: titulo,
-        description: descricao,
-        timestamp: dataTimestamp,
-        eventType: tipoEvento,
-    };
-
-    try {
-        const response = await fetch('http://127.0.0.1:8000/events/', {
-            method: 'POST',
-            // --- INÍCIO DA MODIFICAÇÃO ---
-            headers: {
-                'Content-Type': 'application/json',
-                // 3. Adiciona o cabeçalho de autorização com o token
-                'Authorization': `Bearer ${token}`
-            },
-            // --- FIM DA MODIFICAÇÃO ---
-            body: JSON.stringify(novoEvento),
-        });
-
-        if (!response.ok) {
-            // Verifica se o erro é especificamente de autenticação
-            if (response.status === 401) {
-                throw new Error('Sua sessão expirou. Por favor, faça login novamente.');
-            }
-            throw new Error('Falha ao salvar o evento.');
-        }
-
-        document.getElementById('formAdicionarEvento').reset();
-        bootstrap.Modal.getInstance(document.getElementById('adicionarEventoModal')).hide();
-        calendario.refetchEvents();
-
-    } catch (error) {
-        console.error("Erro ao adicionar evento:", error);
-        // Exibe a mensagem de erro específica (ex: sessão expirada)
-        alert(error.message);
-    }
-    });
-
-    // ✏️ Editar evento
-    document.getElementById('formEditarEvento').addEventListener('submit', function (e) {
-        e.preventDefault();
-        if (eventoAtual) {
-            let titulo = document.getElementById('editarTituloEvento').value;
-            let data = document.getElementById('editarDataEvento').value;
-            let horaInicio = document.getElementById('editarHoraInicioEvento').value;
-            let horaFim = document.getElementById('editarHoraFimEvento').value;
-            let descricao = document.getElementById('editarDescricaoEvento').value;
-            let tipo = document.getElementById('editarTipoEvento').value;
-
-            let dataInicio = new Date(data + "T" + (horaInicio || "00:00") + ":00");
-            let dataFim = horaFim ? new Date(data + "T" + horaFim + ":00") : new Date(dataInicio.getTime() + 30 * 60000);
-
-            eventoAtual.setProp('title', titulo);
-            eventoAtual.setStart(dataInicio);
-            eventoAtual.setEnd(dataFim);
-            eventoAtual.setExtendedProp('descricao', descricao);
-            eventoAtual.setExtendedProp('tipo', tipo);
-            eventoAtual.setProp('classNames', [tipo]);
-
-            bootstrap.Modal.getInstance(document.getElementById('editarEventoModal')).hide();
-        }
-    });
-
-    // ❌ Excluir evento
-    document.getElementById('btnExcluirEvento').addEventListener('click', function () {
-        if (eventoAtual) {
-            eventoAtual.remove();
-            bootstrap.Modal.getInstance(document.getElementById('editarEventoModal')).hide();
-        }
-    });
+document.addEventListener('DOMContentLoaded', function () {
+    let calendarioElemento = document.getElementById('calendar');
+    
+    let eventoAtual = null;
+
+    async function buscarEventos() {
+        try {
+            const response = await fetch('http://127.0.0.1:8000/events/'); // URL da sua API
+            if (!response.ok) {
+                throw new Error('Falha ao buscar eventos da API');
+            }
+            const eventosDaApi = await response.json();
+
+            // O FullCalendar espera 'start', então adaptamos os nomes
+            return eventosDaApi.map(evento => ({
+                id: evento.id,
+                title: evento.title,
+                start: evento.timestamp,
+                // <-- CORREÇÃO 2: Adiciona uma classe ao evento.
+                // Isso evita o erro 'classNames[0]' ao clicar para editar.
+                className: 'evento-geral', 
+                extendedProps: {
+                    descricao: evento.description,
+                    // Adicionado para consistência, usado no popover e na edição
+                    tipo: 'evento-geral' 
+                }
+            }));
+        } catch (error) {
+            console.error("Erro:", error);
+            alert("Não foi possível carregar os eventos do calendário.");
+            return []; // Retorna vazio em caso de erro
+        }
+    }
+    
+    // Pega intervalo de hoje (00:00 até 23:59)
+
+    let hoje = new Date();
+    hoje.setHours(0, 0, 0, 0);
+    let amanha = new Date(hoje);
+    amanha.setDate(hoje.getDate() + 1);
+
+    let calendario = new FullCalendar.Calendar(calendarioElemento, {
+        initialView: 'dayGridMonth',
+        locale: 'pt-br',
+        themeSystem: 'bootstrap5',
+        editable: true,
+        height: 550,
+        allDaySlot: false,
+        headerToolbar: {
+            left: 'prev,next today',
+            center: 'title',
+            right: 'dayGridMonth,timeGridWeek,timeGridDay,listWeek'
+        },
+        buttonText: {
+            today: 'Hoje',
+            month: 'Mês',
+            week: 'Semana',
+            day: 'Dia',
+            list: 'Lista'
+        },
+        events: buscarEventos,
+        
+        eventsSet: function() {
+            atualizarAgendaHoje();
+        },
+       
+        eventClick: function (detalhes) {
+            eventoAtual = detalhes.event;
+            let inicio = eventoAtual.start;
+            let fim = eventoAtual.end;
+
+            document.getElementById('editarTituloEvento').value = eventoAtual.title;
+            document.getElementById('editarDataEvento').value = inicio.toISOString().slice(0, 10);
+            document.getElementById('editarHoraInicioEvento').value = inicio.toTimeString().slice(0, 5);
+            document.getElementById('editarHoraFimEvento').value = fim ? fim.toTimeString().slice(0, 5) : "";
+            document.getElementById('editarDescricaoEvento').value = eventoAtual.extendedProps.descricao || "";
+            document.getElementById('editarTipoEvento').value = eventoAtual.extendedProps.tipo || "evento-geral";
+
+            let modal = new bootstrap.Modal(document.getElementById('editarEventoModal'));
+            modal.show();
+        },
+        eventDidMount: function (detalhes) {
+            let inicio = detalhes.event.start ? detalhes.event.start.toLocaleTimeString([], { hour: '2-digit', minute: '2-digit' }) : "";
+            let fim = detalhes.event.end ? detalhes.event.end.toLocaleTimeString([], { hour: '2-digit', minute: '2-digit' }) : "";
+            let tipo = detalhes.event.extendedProps.tipo || "Não informado";
+
+            new bootstrap.Popover(detalhes.el, {
+                title: detalhes.event.title,
+                content: `
+                  <b>Descrição:</b> ${detalhes.event.extendedProps.descricao || 'Sem descrição'}<br>
+                  <b>Horário:</b> ${inicio} - ${fim || "..."}<br>
+                  <b>Tipo:</b> ${tipo}
+                `,
+                placement: "top",
+                trigger: "hover",
+                html: true,
+                container: "body"
+            });
+        }
+    });
+
+    calendario.render();
+
+    // <-- CORREÇÃO 1: A chamada inicial para 'atualizarAgendaHoje()' foi removida daqui 
+    // para evitar a "race condition". Agora ela é controlada pelo 'eventsSet'.
+
+    // 🔄 Atualizar painel lateral
+    function atualizarAgendaHoje() {
+        let eventos = calendario.getEvents().filter(evento => {
+            let inicio = evento.start;
+            let fim = evento.end || evento.start;
+            return (inicio < amanha && fim >= hoje); // evento ocupa parte do dia
+        });
+
+        document.getElementById("today-date").innerText =
+            new Date().toLocaleDateString("pt-BR", { weekday: "long", day: "2-digit", month: "long", year: "numeric" });
+
+        let listaEventos = document.getElementById("eventList");
+        listaEventos.innerHTML = "";
+
+        if (eventos.length === 0) {
+            listaEventos.innerHTML = "<li class='text-muted'>Sem eventos hoje</li>";
+            return;
+        }
+
+        eventos.sort((a, b) => a.start - b.start).forEach(evento => {
+            let itemLista = document.createElement("li");
+            itemLista.className = "mb-3";
+            itemLista.innerHTML = `<b>${evento.title}</b><br>
+              ⏰ ${evento.start.toLocaleTimeString([], { hour: '2-digit', minute: '2-digit' })} 
+              - ${evento.end ? evento.end.toLocaleTimeString([], { hour: '2-digit', minute: '2-digit' }) : "..."} 
+              <br><small>${evento.extendedProps.descricao || ""}</small>`;
+            listaEventos.appendChild(itemLista);
+        });
+    }
+
+    // ➕ Adicionar evento
+  document.getElementById('formAdicionarEvento').addEventListener('submit', async function (e) {
+    e.preventDefault();
+
+    // --- INÍCIO DA MODIFICAÇÃO ---
+
+    // 1. Pega o token de acesso do localStorage
+    const token = localStorage.getItem('accessToken');
+
+    // 2. Verifica se o token existe. Se não, o usuário não está logado.
+    if (!token) {
+        alert("Você precisa estar logado para adicionar um evento.");
+        // Opcional: redirecionar para a página de login
+        // window.location.href = '/login.html'; 
+        return;
+    }
+
+    // --- FIM DA MODIFICAÇÃO ---
+
+    const titulo = document.getElementById('tituloEvento').value;
+    const data = document.getElementById('dataEvento').value;
+    const horaInicio = document.getElementById('horaInicioEvento').value;
+    const descricao = document.getElementById('descricaoEvento').value;
+    const tipoEvento = document.getElementById('tipoEvento').value;
+    const dataTimestamp = new Date(data + "T" + (horaInicio || "00:00") + ":00").toISOString();
+
+    const novoEvento = {
+        title: titulo,
+        description: descricao,
+        timestamp: dataTimestamp,
+        eventType: tipoEvento,
+    };
+
+    try {
+        const response = await fetch('http://127.0.0.1:8000/events/', {
+            method: 'POST',
+            // --- INÍCIO DA MODIFICAÇÃO ---
+            headers: {
+                'Content-Type': 'application/json',
+                // 3. Adiciona o cabeçalho de autorização com o token
+                'Authorization': `Bearer ${token}`
+            },
+            // --- FIM DA MODIFICAÇÃO ---
+            body: JSON.stringify(novoEvento),
+        });
+
+        if (!response.ok) {
+            // Verifica se o erro é especificamente de autenticação
+            if (response.status === 401) {
+                throw new Error('Sua sessão expirou. Por favor, faça login novamente.');
+            }
+            throw new Error('Falha ao salvar o evento.');
+        }
+
+        document.getElementById('formAdicionarEvento').reset();
+        bootstrap.Modal.getInstance(document.getElementById('adicionarEventoModal')).hide();
+        calendario.refetchEvents();
+
+    } catch (error) {
+        console.error("Erro ao adicionar evento:", error);
+        // Exibe a mensagem de erro específica (ex: sessão expirada)
+        alert(error.message);
+    }
+    });
+
+    // ✏️ Editar evento
+    document.getElementById('formEditarEvento').addEventListener('submit', function (e) {
+        e.preventDefault();
+        if (eventoAtual) {
+            let titulo = document.getElementById('editarTituloEvento').value;
+            let data = document.getElementById('editarDataEvento').value;
+            let horaInicio = document.getElementById('editarHoraInicioEvento').value;
+            let horaFim = document.getElementById('editarHoraFimEvento').value;
+            let descricao = document.getElementById('editarDescricaoEvento').value;
+            let tipo = document.getElementById('editarTipoEvento').value;
+
+            let dataInicio = new Date(data + "T" + (horaInicio || "00:00") + ":00");
+            let dataFim = horaFim ? new Date(data + "T" + horaFim + ":00") : new Date(dataInicio.getTime() + 30 * 60000);
+
+            eventoAtual.setProp('title', titulo);
+            eventoAtual.setStart(dataInicio);
+            eventoAtual.setEnd(dataFim);
+            eventoAtual.setExtendedProp('descricao', descricao);
+            eventoAtual.setExtendedProp('tipo', tipo);
+            eventoAtual.setProp('classNames', [tipo]);
+
+            bootstrap.Modal.getInstance(document.getElementById('editarEventoModal')).hide();
+        }
+    });
+
+    // ❌ Excluir evento
+    document.getElementById('btnExcluirEvento').addEventListener('click', function () {
+        if (eventoAtual) {
+            eventoAtual.remove();
+            bootstrap.Modal.getInstance(document.getElementById('editarEventoModal')).hide();
+        }
+    });
 });